#ifdef SIMPLELOCAL_H

#include <iostream>
#include <stdlib.h>
#include <algorithm>
#include <unordered_map>
#include <utility>
#include <stdint.h>
#include <typeinfo>
#include <functional>
#include "include/routines.hpp"
#include "include/SimpleLocal_c_interface.h"
#include <tuple>
#include <fstream>
#include <limits>


using namespace std;

template<typename vtype, typename itype>
void graph<vtype,itype>::init_VL(unordered_map<vtype,vtype>& VL, unordered_map<vtype,vtype>& VL_rev,
                                 unordered_map<vtype,vtype>& R_map)
{
    //cout << "changed" << endl;
    vtype num = 1;
    for (auto iter = R_map.begin(); iter != R_map.end(); ++iter){
        vtype u = iter->first;
        if (VL.count(u) == 0) {
            VL[u] = num;
            VL_rev[num] = u;
            num ++;
        }
        for (itype j = ai[u]; j < ai[u+1]; j ++) {
            vtype v = aj[j];
            if (VL.count(v) == 0) {
                VL[v] = num;
                VL_rev[num] = v;
                num ++;
            }
        }
    }
}

template<typename vtype, typename itype>
void graph<vtype,itype>::init_EL(vector<tuple<vtype,vtype,double>>& EL, unordered_map<vtype,vtype>& R_map,
                                 unordered_map<vtype,vtype>& VL, vtype s, vtype t, double alpha, double beta)
{
    //cout << "alpha " << alpha << " beta " << beta << endl;
    //unordered_map<vtype,vtype> R_map;
    unordered_map<vtype,vtype> B_map;
    vtype ARR  = 0;
    vtype ABR  = 0;
    for (auto iter = R_map.begin(); iter != R_map.end(); ++iter){
        vtype u = iter->first;
        EL.push_back(make_tuple(s,VL[u],get_degree_unweighted(u)*alpha));
        EL.push_back(make_tuple(VL[u],s,get_degree_unweighted(u)*alpha));
        for (itype j = ai[u]; j < ai[u+1]; j ++) {
            vtype v = aj[j];
            if (R_map.count(v) == 0) {
                //EL.push_back(make_tuple(v,t,get_degree_unweighted(v-2)*beta));
                //EL.push_back(make_tuple(t,v,get_degree_unweighted(v-2)*beta));
                EL.push_back(make_tuple(VL[u],VL[v],1.0));
                EL.push_back(make_tuple(VL[v],VL[u],1.0));
                B_map[v];
                ABR ++;
            }
            else {
                EL.push_back(make_tuple(VL[u],VL[v],1.0));
                ARR ++;
            }
        }
    }
    
    //cout << " ARR " << ARR << " ABR " << ABR << endl;
    
    for (auto iter = B_map.begin(); iter != B_map.end(); ++iter){
        vtype v = iter->first;
        EL.push_back(make_tuple(VL[v],t,get_degree_unweighted(v)*beta));
        EL.push_back(make_tuple(t,VL[v],get_degree_unweighted(v)*beta));
    }
    
    /*
    for (vtype i = 0; i < nR; i ++) {
        vtype u = R[i]+2;
        EL[make_pair(s,u)] = get_degree_unweighted(u-2)*alpha;
        for (itype j = ai[u-2]; j < ai[u-2+1]; j ++) {
            vtype v = aj[j]+2;
            EL[make_pair(u,v)] = 1;
            EL[make_pair(v,u)] = 1;
            EL[make_pair(v,t)] = get_degree_unweighted(v-2)*beta;
        }
    }
     */
}

template<typename vtype>
void init_fullyvisited_R(unordered_map<vtype,vtype>& fullyvisited, unordered_map<vtype,vtype>& R_map, vtype nR, vtype* R)
{
    for (vtype i = 0; i < nR; i ++) {
        fullyvisited[R[i]];
        R_map[R[i]];
    }
}

template<typename vtype, typename itype>
void graph<vtype,itype>::update_VL(unordered_map<vtype,vtype>& VL, unordered_map<vtype,vtype>& VL_rev,
               vector<vtype>& E)
{
    vtype num = VL.size()+1;
    vtype u,v;
    for (vtype i = 0; i < E.size(); i ++) {
        u = E[i];
        if (VL.count(u) == 0) {
            VL[u] = num;
            VL_rev[num] = u;
            num ++;
        }
        for (itype j = ai[u]; j < ai[u+1]; j ++) {
            v = aj[j];
            if (VL.count(v) == 0) {
                VL[v] = num;
                VL_rev[num] = v;
                num ++;
            }
        }
    }
}

template<typename vtype, typename itype>
void graph<vtype,itype>::update_EL(vector<tuple<vtype,vtype,double>>& EL, unordered_map<vtype,vtype>& VL,
                                   unordered_map<vtype,vtype>& R_map, unordered_map<vtype,vtype>& W_map,
                                   vtype s, vtype t, double alpha, double beta)
{
    if (!EL.empty() && EL.size() > 0) {
        EL.clear();
    }
    
    unordered_map<vtype,vtype> B_map;
    unordered_map<vtype,vtype> WnR_map;
    vtype ARR  = 0;
    vtype ABR  = 0;
    
    
    //Build ARR, AWR, AW
    for (auto iter = W_map.begin(); iter != W_map.end(); ++iter){
        vtype u = iter->first;
        for (itype j = ai[u]; j < ai[u+1]; j ++) {
            vtype v = aj[j];
            if (W_map.count(v) > 0) {
                EL.push_back(make_tuple(VL[u],VL[v],1.0));
            }
        }
    }
    
    //Build WnR, B, ABR, ABW
    for (auto iter = W_map.begin(); iter != W_map.end(); ++iter){
        vtype u = iter->first;
        if (R_map.count(u) == 0) {
            WnR_map[u];
        }
        for (itype j = ai[u]; j < ai[u+1]; j ++) {
            vtype v = aj[j];
            if (W_map.count(v) == 0) {
                B_map[v];
                EL.push_back(make_tuple(VL[u],VL[v],1.0));
                EL.push_back(make_tuple(VL[v],VL[u],1.0));
            }
        }
    }
    
    //Build sR, ARR
    //cout << "for now: " << EL.size() << endl;
    for (auto iter = R_map.begin(); iter != R_map.end(); ++iter){
        vtype u = iter->first;
        EL.push_back(make_tuple(s,VL[u],get_degree_unweighted(u)*alpha));
        EL.push_back(make_tuple(VL[u],s,get_degree_unweighted(u)*alpha));
    }
    
    //cout << "ARR " << ARR << " ABR " << ABR << endl;
    
    //Build tB
    for (auto iter = B_map.begin(); iter != B_map.end(); ++iter){
        vtype v = iter->first;
        EL.push_back(make_tuple(VL[v],t,get_degree_unweighted(v)*beta));
        EL.push_back(make_tuple(t,VL[v],get_degree_unweighted(v)*beta));
    }
    
    //Build tWnR
    for (auto iter = WnR_map.begin(); iter != WnR_map.end(); ++iter){
        vtype v = iter->first;
        EL.push_back(make_tuple(VL[v],t,get_degree_unweighted(v)*beta));
        EL.push_back(make_tuple(t,VL[v],get_degree_unweighted(v)*beta));
    }
    
}

template<typename vtype, typename itype>
void graph<vtype,itype>::assemble_graph(vector<bool>& mincut, vtype nverts, itype nedges, 
                                        vector<tuple<vtype,vtype,double>>& EL)
{
    vtype u,v;
    double w;
    mincut.resize(nverts);
    /*
    itype nEdge = 0;
    *mincut = (vtype*)malloc(sizeof(vtype) * nverts);
    *Q = (vtype*)malloc(sizeof(vtype) * nverts);
    *fin = (vtype*)malloc(sizeof(vtype) * nverts);
    *pro = (vtype*)malloc(sizeof(vtype) * nverts);
    *another_pro = (vtype*)malloc(sizeof(vtype) * nverts);
    *dist = (vtype*)malloc(sizeof(vtype) * nverts);
    *flow = (double*)malloc(sizeof(double) * 2 * nedges);
    *cap = (double*)malloc(sizeof(double) * 2 * nedges);
    *next = (vtype*)malloc(sizeof(vtype) * 2 * nedges);
    *to = (vtype*)malloc(sizeof(vtype) * 2 * nedges);
    fill(*fin, *fin + nverts, -1);
    fill(*mincut, *mincut + nverts, 0);
    */
    for (auto iter = EL.begin(); iter != EL.end(); ++iter) {
        u = get<0>(*iter);
        v = get<1>(*iter);
        w = get<2>(*iter);


        //new_edge<vtype,itype>(VL[u],VL[v],w,*to,*cap,*flow,*next,*fin,&nEdge);
        addEdge(u,v,w);
    }
}

template<typename vtype, typename itype>
void free_space(vtype* level, vector< Edge<vtype,itype> > *adj)
{
    delete[] adj;
    delete[] level;
}


template<typename vtype, typename itype>
void save_EL(vector<tuple<vtype,vtype,double>>& EL)
{
    ofstream wptr;
    wptr.open("EL.smat", std::ofstream::out | std::ofstream::trunc);
    vtype u,v;
    double w;
    for (auto iter = EL.begin(); iter != EL.end(); ++iter) {
        u = get<0>(*iter);
        v = get<1>(*iter);
        w = get<2>(*iter);
        wptr << u << " " << v << " " << w << endl;
    }
    wptr.close();
}


template<typename vtype, typename itype>
void graph<vtype,itype>::STAGEFLOW(double delta, double alpha, double beta, unordered_map<vtype,vtype>& fullyvisited,
                                   unordered_map<vtype,vtype>& R_map, unordered_map<vtype,vtype>& S)
{
    unordered_map<vtype,vtype> VL;
    unordered_map<vtype,vtype> VL_rev;
    vector<tuple<vtype,vtype,double>> EL;
    vtype s = 0;
    init_VL(VL,VL_rev,R_map);
    vtype t = VL.size()+1;
    init_EL(EL,R_map,VL,s,t,alpha,beta);
    //cout << "EL size " << EL.size() << endl;
    
    //double F = 0;
    vtype nverts = VL.size()+2;
    itype nedges = EL.size();

    
    /*
    vtype *mincut = NULL, *Q = NULL, *fin = NULL, *pro = NULL, *another_pro = NULL, *dist = NULL, *next = NULL, *to = NULL;
    double *flow = NULL, *cap = NULL;
    */
    
    adj = new vector<Edge<vtype,itype>>[nverts];
    level = new vtype[nverts];
    vector<bool> mincut;
    assemble_graph(mincut,nverts,nedges,EL);
    itype sum = 0;
    for (vtype i = 0; i < nverts; i ++) {
        sum += adj[i].size();
    }
    //cout << "here sum: " << sum << endl; 


    /*
    pair<double, vtype> retData = max_flow_SL<vtype,itype>(s,t,Q,fin,pro,dist,next,to,mincut,another_pro,flow,
                                              cap,nverts);
    */
    pair<double, vtype> retData = DinicMaxflow(s,t,nverts,mincut);



    //cout << "ok " << get<0>(retData) << " " << get<1>(retData) << endl;
    //vtype* source_set = (vtype*)malloc(sizeof(vtype) * get<1>(retData));
    

    //TODO
    vector<vtype> E;
    for (vtype i = 1; i < nverts-1; i ++){
        if (mincut[i] && fullyvisited.count(VL_rev[i]) == 0) {
            E.push_back(VL_rev[i]);
            fullyvisited[VL_rev[i]];
        }
    }
    free_space<vtype,itype>(level, adj);

    //cout << "size E: " << E.size() << endl;


    while (E.size() > 0 && get<1>(retData) > 1) {
        update_VL(VL, VL_rev, E);
        t = VL.size()+1;
        update_EL(EL, VL, R_map, fullyvisited, s, t, alpha, beta);
        //cout << "EL size " << EL.size() << " VL size " << VL.size() << endl;

        nverts = VL.size()+2;
        nedges = EL.size();
        //free_space<vtype,itype>(level, adj);
        adj = new vector<Edge<vtype,itype>>[nverts];
        level = new vtype[nverts];
        assemble_graph(mincut,nverts,nedges,EL);
        sum = 0;
        for (vtype i = 0; i < nverts; i ++) {
            sum += adj[i].size();
        }
        /*
        if (EL.size() == 1840) {
            save_EL<vtype,itype>(EL);
        }
        */
        
        //cout << "here sum: " << sum << " " << adj[0][10].C << " " << adj[0][10].v << endl; 
        //cout << "nverts: " << nverts << " mincut size: " << mincut.size() << endl;
        


        //retData = max_flow_SL<vtype,itype>(s,t,Q,fin,pro,dist,next,to,mincut,another_pro,flow,cap,nverts);
        retData = DinicMaxflow(s,t,nverts,mincut);



        //cout << "ok " << get<0>(retData) << " " << get<1>(retData) << endl;
        if (!E.empty() && E.size() > 0) {
            E.clear();
        }
        for (vtype i = 1; i < nverts-1; i ++){
            if (mincut[i] && fullyvisited.count(VL_rev[i]) == 0) {
                E.push_back(VL_rev[i]);
                fullyvisited[VL_rev[i]];
            }
        }
        free_space<vtype,itype>(level, adj);

    }

    for (vtype i = 1; i < nverts-1; i ++){
        if (mincut[i]) {
            S[VL_rev[i]];
        }
    }

    //free_space<vtype,itype>(level, adj);
}

template<typename vtype, typename itype>
void clear_map(unordered_map<vtype,itype>& M)
{
    if (!M.empty() && M.size() > 0) {
        M.clear();
    }
}

template<typename vtype, typename itype>
void copy_results(unordered_map<vtype,vtype>& S, vtype* ret_set, vtype* actual_length)
{
	*actual_length = S.size();
	vtype pos = 0;
    for (auto iter = S.begin(); iter != S.end(); ++ iter) {
         ret_set[pos++] = iter->first;
    }
}

template<typename vtype, typename itype>
vtype graph<vtype,itype>::SimpleLocal(vtype nR, vtype* R, vtype* ret_set, double delta)
{
    unordered_map<vtype,vtype> fullyvisited, S;
    unordered_map<vtype,vtype> R_map;
    vtype actual_length;
    init_fullyvisited_R(fullyvisited, R_map, nR, R);
    pair<itype, itype> set_stats = get_stats(fullyvisited,fullyvisited.size());
    double alpha = 1.0 * get<1>(set_stats) / min(get<0>(set_stats), ai[n] - get<0>(set_stats));
    double fR = 1.0 * get<0>(set_stats) / (ai[n] - get<0>(set_stats));
    double alph0;
    double beta = alpha * (fR + delta);
    alph0 = alpha;
    //cout << "here" << endl;
    clear_map<vtype,vtype>(S);
    STAGEFLOW(delta, alpha, beta, fullyvisited, R_map, S);

    if (S.size() == 0) {
    	copy_results<vtype,itype>(R_map,ret_set,&actual_length);
    	return actual_length;
    }

    set_stats = get_stats(S,S.size());
    alpha = 1.0 * get<1>(set_stats) / min(get<0>(set_stats), ai[n] - get<0>(set_stats));
    //cout << "after first step: " << alpha << endl;
<<<<<<< HEAD
    
    if (alpha >= alph0) {
        copy_results<vtype,itype>(R_map,ret_set,&actual_length);
        return actual_length;
    }
=======
    vtype actual_length=0;
>>>>>>> 93dfe8cb
    while (alpha < alph0) {
        copy_results<vtype,itype>(S,ret_set,&actual_length);
        alph0 = alpha;
        beta = alpha * (fR + delta);
        clear_map<vtype,vtype>(fullyvisited);
        clear_map<vtype,vtype>(R_map);
        init_fullyvisited_R(fullyvisited, R_map, nR, R);
        clear_map<vtype,vtype>(S);
        STAGEFLOW(delta, alpha, beta, fullyvisited, R_map, S);
        set_stats = get_stats(S,S.size());
        if (min(get<0>(set_stats), ai[n] - get<0>(set_stats)) != 0)
        {
            alpha = 1.0 * get<1>(set_stats) / min(get<0>(set_stats), ai[n] - get<0>(set_stats));
        }
        else {
            alpha = numeric_limits<double>::max();
        }
    }
    
    //cout << alpha << min(get<0>(set_stats), ai[n] - get<0>(set_stats)) << endl;
    return actual_length;
    //return 0;
}

#endif<|MERGE_RESOLUTION|>--- conflicted
+++ resolved
@@ -409,15 +409,10 @@
     set_stats = get_stats(S,S.size());
     alpha = 1.0 * get<1>(set_stats) / min(get<0>(set_stats), ai[n] - get<0>(set_stats));
     //cout << "after first step: " << alpha << endl;
-<<<<<<< HEAD
-    
     if (alpha >= alph0) {
         copy_results<vtype,itype>(R_map,ret_set,&actual_length);
         return actual_length;
     }
-=======
-    vtype actual_length=0;
->>>>>>> 93dfe8cb
     while (alpha < alph0) {
         copy_results<vtype,itype>(S,ret_set,&actual_length);
         alph0 = alpha;
